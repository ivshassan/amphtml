--- conflicted
+++ resolved
@@ -203,7 +203,6 @@
         });
       });
 
-<<<<<<< HEAD
     it('should wait for built and render-start signals', () => {
       impl.vsync_.mutate = function(callback) {
         callback();
@@ -220,51 +219,6 @@
           return poll('visible attribute must be set', () => {
             return ampStickyAd.hasAttribute('visible');
           });
-=======
-      it('should wait for built and load-end signals', () => {
-        impl.vsync_.mutate = function(callback) {
-          callback();
-        };
-        const layoutAdSpy = sandbox.spy(impl, 'layoutAd_');
-        impl.scheduleLayoutForAd_();
-        expect(layoutAdSpy).to.not.been.called;
-        impl.ad_.signals().signal('built');
-        return adUpgradedToCustomElementPromise.then(() => {
-          return impl.ad_
-            .signals()
-            .whenSignal('built')
-            .then(() => {
-              expect(layoutAdSpy).to.be.called;
-              expect(ampStickyAd).to.not.have.attribute('visible');
-              impl.ad_.signals().signal('load-end');
-              return poll('visible attribute must be set', () => {
-                return ampStickyAd.hasAttribute('visible');
-              });
-            });
-        });
-      });
-
-      it('should wait for built and render-start signals', () => {
-        impl.vsync_.mutate = function(callback) {
-          callback();
-        };
-        const layoutAdSpy = sandbox.spy(impl, 'layoutAd_');
-        impl.scheduleLayoutForAd_();
-        expect(layoutAdSpy).to.not.been.called;
-        impl.ad_.signals().signal('built');
-        return adUpgradedToCustomElementPromise.then(() => {
-          return impl.ad_
-            .signals()
-            .whenSignal('built')
-            .then(() => {
-              expect(layoutAdSpy).to.be.called;
-              expect(ampStickyAd).to.not.have.attribute('visible');
-              impl.ad_.signals().signal('render-start');
-              return poll('visible attribute must be set', () => {
-                return ampStickyAd.hasAttribute('visible');
-              });
-            });
->>>>>>> 76e91407
         });
       });
 
