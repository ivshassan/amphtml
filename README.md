<!---
Copyright 2015 The AMP HTML Authors. All Rights Reserved.

Licensed under the Apache License, Version 2.0 (the "License");
you may not use this file except in compliance with the License.
You may obtain a copy of the License at

      http://www.apache.org/licenses/LICENSE-2.0

Unless required by applicable law or agreed to in writing, software
distributed under the License is distributed on an "AS-IS" BASIS,
WITHOUT WARRANTIES OR CONDITIONS OF ANY KIND, either express or implied.
See the License for the specific language governing permissions and
limitations under the License.
-->

# AMP HTML ⚡

AMP HTML is a way to build web pages for static content that render with reliable, fast performance. It is our attempt at fixing what many perceive as painfully slow page load times – especially when reading content on the mobile web.

AMP HTML is entirely built on existing web technologies. It achieves reliable performance by restricting some parts of HTML, CSS and JavaScript. These restrictions are enforced with a validator that ships with AMP HTML. To make up for those limitations AMP HTML defines a set of custom elements for rich content beyond basic HTML. Learn how to define new elements in HTML in the [Custom Elements](http://www.html5rocks.com/en/tutorials/webcomponents/customelements/) article.

For more info how AMP HTML works and some insights into the design, please read our blog post ["A new approach to web performance"](https://www.ampproject.org/how-it-works/) (which may be the first AMP HTML file you ever see :). We also have a non-technical description of what we are doing on [www.ampproject.org](https://www.ampproject.org).

# How does AMP HTML work?

AMP HTML works by including the AMP JS library and adding a bit of boilerplate to a web page, so that it meets the AMP HTML Specification. The simplest AMP HTML file looks like this:

```html
<!doctype html>
<html ⚡>
<head>
  <meta charset="utf-8">
  <link rel="canonical" href="hello-world.html" >
  <meta name="viewport" content="width=device-width,initial-scale=1,minimum-scale=1,maximum-scale=1,user-scalable=no,minimal-ui">
  <script src="https://cdn.ampproject.org/v0.js" async></script>
  <style>body {opacity: 0}</style><noscript><style>body {opacity: 1}</style></noscript>
</head>
<body>Hello World!</body>
</html>
```

This allows the AMP library to include:
* The AMP JS library, that manages the loading of external resources to ensure a
  fast rendering of the page.
* An AMP validator that provides a way for web developers to easily validate
  that their code meets the AMP HTML specification.
* Some custom elements, called AMP HTML components, which make common patterns
  easy to implement in a performant way.

## The AMP JS library

The AMP JS library provides [builtin](builtins/README.md) AMP Components, manages the loading of external resources, and ensures a reliably fast time-to-paint.

## The AMP Validator

The AMP Validator allows a web developer to easily identify if the web page
doesn't meet the AMP HTML specification.

Adding "#development=1" to the URL of the page instructs the AMP Runtime to run
a series of assertions confirming the page's markup meets the AMP HTML
Specification.  Validation errors are logged to the browser's console when the
page is rendered, allowing web developers to easily see how complex changes in
web code might impact performance and user experience.

It also allows apps that integrate web content to validate the web page against
the specification.  This allows an app to make sure the page is fast and
mobile-friendly, as pages adhering to the AMP HTML specification are reliably
fast.

## AMP HTML Components

AMP HTML Components are a series of additional custom elements that supplement
or replace functionality of core HTML5 elements to allow the runtime to ensure
it is solely responsible for loading external assets and to provide for shared
best practices in implementation.

These components can:
* Replace HTML5 elements that are not permitted in the specification, typically
<<<<<<< HEAD
  with added syntax sugar, such as amp-img and amp-video.
* Implement embedded third-party content, such as amp-youtube, amp-ad, and
  amp-twitter.
* Provide for common patterns in web pages, such as amp-lightbox and
  amp-slides.
* Make advanced performance techniques easy, such as amp-anim, which allows web
  developers to dynamically serve animated images as either image files (GIF)
  or video files (WebM or MP4) based on browser compatability.
=======
  with added syntax sugar,
  such as [amp-img](builtins/amp-img.md) and [amp-video](builtins/amp-video.md).
* Implement embedded third-party content, such as
[amp-youtube](extensions/amp-youtube/amp-youtube.md), [amp-ad](builtins/amp-ad.md),
and [amp-twitter](extensions/amp-twitter/amp-twitter.md).
* Provide for common patterns in web pages,
such as [amp-lightbox](extensions/amp-lightbox/amp-lightbox.md)
and [amp-carousel](extensions/amp-carousel/amp-carousel.md).
* Make advanced performance techniques easy,
such as [amp-anim](extensions/amp-anim/amp-anim.md),
which allows web developers to dynamically serve animated images
as either image files (GIF) or video files (WebM or MP4) based on browser compatability.  
>>>>>>> 3cfbd836

# Further Reading

Blog posts:
 * [Accelerated Mobile Pages – A new approach to web performance](https://www.ampproject.org/how-it-works/)

Tutorials:
* [How to Create a Basic AMP HTML Page](docs/create_page.md)
* [How to Include Common Features](docs/include_features.md)

<!--
Not yet done.
* [Integrating your AMP HTML page](docs/integrating.md)
* [Extending AMP HTML with new elements](docs/extending.md)
* [Embedding AMP HTML content in your app](docs/embedding.md)
-->

Reference:
* [AMP HTML core built-in elements](builtins/README.md)
* [AMP HTML optional extended elements](extensions/README.md)

Technical Specifications:
* [AMP HTML format specification](spec/amp-html-format.md)
* [AMP HTML custom element specification](spec/amp-html-components.md)

Resources:
* [AMP HTML samples](examples/)
* [AMP HTML FAQ](docs/FAQ.md)
* [AMP-HTML on StackOverflow](https://stackoverflow.com/questions/tagged/amp-html)

# Who made AMP HTML?

AMP HTML is made by the [AMP Project](https://www.ampproject.org/), and is licensed
under the [Apache License, Version 2.0](LICENSE).

## Contributing

Please see [the CONTRIBUTING file](CONTRIBUTING.md) for information on contributing to the AMP Project, and [the DEVELOPING file](DEVELOPING.md) for documentation on the AMP library internals.<|MERGE_RESOLUTION|>--- conflicted
+++ resolved
@@ -76,18 +76,7 @@
 best practices in implementation.
 
 These components can:
-* Replace HTML5 elements that are not permitted in the specification, typically
-<<<<<<< HEAD
-  with added syntax sugar, such as amp-img and amp-video.
-* Implement embedded third-party content, such as amp-youtube, amp-ad, and
-  amp-twitter.
-* Provide for common patterns in web pages, such as amp-lightbox and
-  amp-slides.
-* Make advanced performance techniques easy, such as amp-anim, which allows web
-  developers to dynamically serve animated images as either image files (GIF)
-  or video files (WebM or MP4) based on browser compatability.
-=======
-  with added syntax sugar,
+* Replace HTML5 elements that are not directly permitted in the specification
   such as [amp-img](builtins/amp-img.md) and [amp-video](builtins/amp-video.md).
 * Implement embedded third-party content, such as
 [amp-youtube](extensions/amp-youtube/amp-youtube.md), [amp-ad](builtins/amp-ad.md),
@@ -98,8 +87,7 @@
 * Make advanced performance techniques easy,
 such as [amp-anim](extensions/amp-anim/amp-anim.md),
 which allows web developers to dynamically serve animated images
-as either image files (GIF) or video files (WebM or MP4) based on browser compatability.  
->>>>>>> 3cfbd836
+as either image files (GIF) or video files (WebM or MP4) based on browser compatability.
 
 # Further Reading
 
